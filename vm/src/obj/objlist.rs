--- conflicted
+++ resolved
@@ -5,12 +5,8 @@
 use super::objbool;
 use super::objint;
 use super::objsequence::{
-<<<<<<< HEAD
     get_elements, get_item, get_mut_elements, seq_equal, seq_ge, seq_gt, seq_le, seq_lt,
     PySliceableSequence,
-=======
-    get_elements, get_item, get_mut_elements, seq_equal, seq_mul, PySliceableSequence,
->>>>>>> 34c99b0c
 };
 use super::objstr;
 use super::objtype;
